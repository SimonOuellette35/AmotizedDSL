--- conflicted
+++ resolved
@@ -131,40 +131,26 @@
         if token_tuple[0] == -1:
             return state[-1]
 
-<<<<<<< HEAD
         #print("==> Executing: ", token_tuple)        
         output = execute_step(token_tuple, state, primitives)
         
-        if isinstance(output, DeleteAction):
-            #print(f"==> Deleted variable id{output.state_idx}")
-            idx_to_remove = output.state_idx
-=======
         if isinstance(output[0], DeleteAction):
             idx_to_remove = output[0].state_idx
->>>>>>> 44eb488e
 
             # Delete the element at idx_to_remove from the state
             for k_idx in range(len(state)):
                 state[k_idx] = [s for i, s in enumerate(state[k_idx]) if i != idx_to_remove]
         else:
-<<<<<<< HEAD
-            #print("==> Output: ", output)
-            state.append(output)
-
-    if len(state) > 1:
-        print("==> WARNING: final state contains more than one values! Suggests missing memory management primitives!")
-
-    return state[-1]
-=======
             for k_idx in range(len(state)):
                 state[k_idx].append(output[k_idx])
+
+    if len(state[0]) > 1:
+        print("==> WARNING: final state contains more than one values! Suggests missing memory management primitives!")
 
     last_states = []
     for k_idx in range(len(state)):
         last_states.append(state[k_idx][-1])
     return last_states
->>>>>>> 44eb488e
-
 
 def execute_instruction_step_batch(instr_step_batch, intermediate_state_batch, primitives):
     batch_outputs = []
